--- conflicted
+++ resolved
@@ -198,15 +198,14 @@
                 db.add(appt)
                 db.commit()  # Commit appointment to get its ID if needed later, and ensure it's saved
 
-<<<<<<< HEAD
+
                 lang = detect_lang(text)
                 dt_str = starts_at.strftime("%d/%m %H:%M")
                 reply = tr("booking.confirmed", lang, dt=dt_str)
                 token_count = len(reply.split())
-=======
+
                 reply = f"✅ booked for {starts_at.strftime('%d/%m %H:%M')}. You’ll get a reminder."
                 token_count = len(reply.split()) # Simple token count estimation
->>>>>>> 6d3c005d
 
                 bot_message = Message(
                     tenant_id=tenant.id,
