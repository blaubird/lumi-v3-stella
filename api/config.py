--- conflicted
+++ resolved
@@ -1,9 +1,8 @@
-<<<<<<< HEAD
+
 import os
 from pydantic import Field, HttpUrl, validator
-=======
+
 from pydantic import Field
->>>>>>> 6d3c005d
 from pydantic_settings import BaseSettings
 
 class Settings(BaseSettings):
